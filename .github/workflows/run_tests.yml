name: Run sc-toolbox Tests

on:
    - push
    - pull_request

jobs:
    tests:
        name: ${{ matrix.session }} ${{ matrix.python-version }} / ${{ matrix.os }}
        runs-on: ${{ matrix.os }}
        strategy:
            fail-fast: false
            matrix:
                include:
                    - {
                          python-version: "3.10",
                          os: ubuntu-latest,
                          session: "pre-commit",
                      }
                    #                    - {
                    #                          python-version: 3.8,
                    #                          os: ubuntu-latest,
                    #                          session: "safety",
                    #                      }
                    - {
                          python-version: "3.10",
                          os: ubuntu-latest,
                          session: "mypy",
                      }
                    - {
                          python-version: "3.10",
                          os: ubuntu-latest,
                          session: "tests",
                      }
        #                    - {
        #                          python-version: 3.8,
        #                          os: ubuntu-latest,
        #                          session: "docs-build",
        #                      }

        env:
            NOXSESSION: ${{ matrix.session }}

        steps:
            - name: Check out the repository
              uses: actions/checkout@v3

            - name: Set up Python ${{ matrix.python-version }}
              uses: actions/setup-python@v4
              with:
                  python-version: ${{ matrix.python-version }}

            - name: Install Poetry
              run: |
                  pipx install poetry
                  poetry --version

            - name: Install nox nox-poetry rich
              run: |
                  pipx install nox
                  pipx inject nox nox-poetry
                  pipx inject nox rich
                  nox --version

            - name: Compute pre-commit cache key
              if: matrix.session == 'pre-commit'
              id: pre-commit-cache
              shell: python
              run: |
                  import hashlib
                  import sys

                  python = "py{}.{}".format(*sys.version_info[:2])
                  payload = sys.version.encode() + sys.executable.encode()
                  digest = hashlib.sha256(payload).hexdigest()
                  result = "${{ runner.os }}-{}-{}-pre-commit".format(python, digest[:8])

                  print("::set-output name=result::{}".format(result))

            - name: Restore pre-commit cache
              uses: actions/cache@v3.0.11
              if: matrix.session == 'pre-commit'
              with:
                  path: ~/.cache/pre-commit
                  key: ${{ steps.pre-commit-cache.outputs.result }}-${{ hashFiles('.pre-commit-config.yaml') }}
                  restore-keys: |
                      ${{ steps.pre-commit-cache.outputs.result }}-

            - name: Run Nox
              run: |
                  nox --force-color --python=${{ matrix.python-version }}

            - name: Upload coverage data
              if: always() && matrix.session == 'tests'
              uses: "actions/upload-artifact@v3"
              with:
                  name: coverage-data
                  path: ".coverage.*"

            - name: Upload documentation
              if: matrix.session == 'docs-build'
              uses: actions/upload-artifact@v3
              with:
                  name: docs
                  path: docs/_build

    coverage:
        runs-on: ubuntu-latest
        needs: tests
        steps:
            - name: Check out the repository
              uses: actions/checkout@v3

<<<<<<< HEAD
            - name: Set up Python 3.10
              uses: actions/setup-python@v3
=======
            - name: Set up Python 3.8
              uses: actions/setup-python@v4
>>>>>>> d856ef5b
              with:
                  python-version: "3.10"

            - name: Install Poetry
              run: |
                  pipx install poetry
                  poetry --version

            - name: Install nox nox-poetry rich
              run: |
                  pipx install nox
                  pipx inject nox nox-poetry
                  pipx inject nox rich
                  nox --version

            - name: Download coverage data
              uses: actions/download-artifact@v3
              with:
                  name: coverage-data

            - name: Combine coverage data and display human readable report
              run: |
                  nox --force-color --session=coverage

            - name: Create coverage report
              run: |
                  nox --force-color --session=coverage -- xml

            - name: Upload coverage report
              uses: codecov/codecov-action@v3.1.1<|MERGE_RESOLUTION|>--- conflicted
+++ resolved
@@ -111,13 +111,8 @@
             - name: Check out the repository
               uses: actions/checkout@v3
 
-<<<<<<< HEAD
             - name: Set up Python 3.10
               uses: actions/setup-python@v3
-=======
-            - name: Set up Python 3.8
-              uses: actions/setup-python@v4
->>>>>>> d856ef5b
               with:
                   python-version: "3.10"
 
