--- conflicted
+++ resolved
@@ -722,13 +722,9 @@
         log_fc_thresh: absolute(log_fc) threshold for labeling genes.
         adj_p_val: Label of the adjusted p value, these are considered FDRs
         log_fc: Label of the log fold change
-<<<<<<< HEAD
         gene: Label of column with gene names
         col: Color of dots
         sig_col: Colour of dots surpassing defined FDR threshold
-=======
-        gene: Label of the gene names
->>>>>>> e2c9ef52
         figsize: Size of the figure as specified in matplotlib
         save: Path to save the plot to
 
@@ -748,14 +744,8 @@
     fig, ax = plt.subplots()
     fig.set_size_inches(figsize)
 
-<<<<<<< HEAD
-    sb.regplot(other_de[log_fc], other_de["-log_FDR"], fit_reg=False, scatter_kws={"s": 6, "color": col})
-    sb.regplot(lowqval_de[log_fc], lowqval_de["-log_FDR"], fit_reg=False, scatter_kws={"s": 8, "color": sig_col})
-
-=======
     sb.regplot(x=other_de[log_fc], y=other_de["-log_FDR"], fit_reg=False, scatter_kws={"s": 6})
     sb.regplot(x=lowqval_highfc_de[log_fc], y=lowqval_highfc_de["-log_FDR"], fit_reg=False, scatter_kws={"s": 6})
->>>>>>> e2c9ef52
     ax.set_xlabel("log2 FC", fontsize=20)
     ax.set_ylabel("-log Q-value", fontsize=20)
     ax.tick_params(labelsize=15)
